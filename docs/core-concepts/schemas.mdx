---
title: Schemas
---

This guide covers schema types, validation, and working with validated data in Ack.

## Overview

Ack provides a schema validation system built around the `AckSchema` base class. Use the `Ack` factory to create schemas, then validate data with the `safeParse()` method.

```dart
import 'package:ack/ack.dart';

// Define schema
final userSchema = Ack.object({
  'name': Ack.string().minLength(2),
  'age': Ack.integer().min(0),
  'email': Ack.string().email(),
});

// Validate data
final result = userSchema.safeParse({
  'name': 'John',
  'age': 30,
  'email': 'john@example.com',
});

if (result.isOk) {
  final validData = result.getOrThrow();
  print('Valid: ${validData['name']}');
} else {
  print('Error: ${result.getError()}');
}
```

## Schema Types

### String

```dart
// Basic string
final nameSchema = Ack.string();

// Enable strict type checking (no coercion)
final strictNameSchema = Ack.string().strictParsing();

// With constraints
final usernameSchema = Ack.string()
  .minLength(3)
  .maxLength(20)
  .matches(r'[a-zA-Z0-9_]+');

// Email validation
final emailSchema = Ack.string().email();

// URL validation
final websiteSchema = Ack.string().url();

// Date/datetime strings
final dateSchema = Ack.string().date(); // YYYY-MM-DD
final datetimeSchema = Ack.string().datetime(); // ISO 8601

// Enum values
final roleSchema = Ack.string().enumString(['admin', 'user', 'guest']);
```

### Number

```dart
// Integer validation
final ageSchema = Ack.integer()
  .min(0)
  .max(120);

// Double validation
final priceSchema = Ack.double()
  .positive()
  .multipleOf(0.5); // Use factors that avoid floating point rounding issues

// Negative/positive
final temperatureSchema = Ack.integer(); // Any integer
final scoreSchema = Ack.double().positive(); // > 0
final debtSchema = Ack.double().negative(); // < 0
```

### Boolean

```dart
final isActiveSchema = Ack.boolean();
```

### List

```dart
// List of strings
final tagsSchema = Ack.list(Ack.string());

// With constraints
final itemsSchema = Ack.list(Ack.string())
  .minLength(1)
  .maxLength(10)
  .unique();

// List of objects
final usersSchema = Ack.list(Ack.object({
  'id': Ack.integer(),
  'name': Ack.string(),
}));
```

### Object

The most common schema type for structured data:

```dart
final userSchema = Ack.object({
  'name': Ack.string(),
  'age': Ack.integer().min(0),
  'email': Ack.string().email(),
});
```

**Nested Objects:**

```dart
final userSchema = Ack.object({
  'name': Ack.string(),
  'address': Ack.object({
    'street': Ack.string(),
    'city': Ack.string(),
    'zipCode': Ack.string().matches(r'\d{5}'),
  }),
});
```

**Working with Validated Data:**

```dart
final result = userSchema.safeParse(data);

if (result.isOk) {
  final validData = result.getOrThrow();

  // Type cast when accessing
  final name = validData['name'] as String;
  final address = validData['address'] as Map<String, Object?>;
  final city = address['city'] as String;
}
```

### Union Types

Validate against multiple possible schemas:

```dart
// String or integer
final idSchema = Ack.anyOf([
  Ack.string().strictParsing(),
  Ack.integer(),
]);

// Discriminated union (polymorphic data)
final shapeSchema = Ack.discriminated(
  discriminatorKey: 'type',
  schemas: {
    'circle': Ack.object({
      'type': Ack.literal('circle'),
      'radius': Ack.double().positive(),
    }),
    'rectangle': Ack.object({
      'type': Ack.literal('rectangle'),
      'width': Ack.double().positive(),
      'height': Ack.double().positive(),
    }),
  },
);
```

### Any

Accept any value without validation (use sparingly):

```dart
final flexibleSchema = Ack.object({
  'id': Ack.string(),
  'metadata': Ack.any(), // Any value accepted
});
```

## Optional vs Nullable

Understanding the difference is crucial:

**`.nullable()`** - Field must be present but can be `null`:

```dart
final userSchema = Ack.object({
  'name': Ack.string(),
  'middleName': Ack.string().nullable(),
});

// ✅ Valid
{'name': 'John', 'middleName': null}
{'name': 'John', 'middleName': 'Robert'}

// ❌ Invalid - middleName missing
{'name': 'John'}
```

**`.optional()`** - Field can be completely omitted (but is still validated when present):

```dart
final userSchema = Ack.object({
  'name': Ack.string(),
  'age': Ack.integer().optional(),
});

// ✅ Valid
{'name': 'John'} // age omitted
{'name': 'John', 'age': 30}

// ❌ Invalid
{'name': 'John', 'age': null} // Use .nullable() if null should be allowed
```

**Combining both** - Field can be missing OR null:

```dart
final userSchema = Ack.object({
  'name': Ack.string(),
  'bio': Ack.string().optional().nullable(),
});

// All valid:
{'name': 'John'}
{'name': 'John', 'bio': null}
{'name': 'John', 'bio': 'Developer'}
```

## Object Schema Operations

### Extension

Add or override properties:

```dart
final baseSchema = Ack.object({
  'id': Ack.string(),
  'name': Ack.string(),
});

// Add properties
final extendedSchema = baseSchema.extend({
  'email': Ack.string().email(),
  'role': Ack.literal('admin'),
});

// Override properties
final modifiedSchema = baseSchema.extend({
  'name': Ack.string().optional(), // Make name optional
});
```

### Pick and Omit

Select or exclude properties:

```dart
final fullSchema = Ack.object({
  'id': Ack.string(),
  'name': Ack.string(),
  'email': Ack.string().email(),
  'password': Ack.string(),
  'createdAt': Ack.string().datetime(),
});

// Pick specific fields
final publicSchema = fullSchema.pick(['id', 'name', 'email']);

// Omit sensitive fields
final safeSchema = fullSchema.omit(['password']);
```

### Partial

Make all properties optional:

```dart
final userSchema = Ack.object({
  'name': Ack.string(),
  'email': Ack.string().email(),
  'age': Ack.integer(),
});

// All fields become optional
final partialSchema = userSchema.partial();

// All valid:
partialSchema.safeParse({});
partialSchema.safeParse({'name': 'John'});
partialSchema.safeParse({'email': 'john@example.com', 'age': 30});
```

### Additional Properties

Control handling of extra properties not defined in the schema. By default, objects are **strict** and reject additional properties.

#### Using Constructor Parameter

```dart
<<<<<<< HEAD
// Disallow additional properties (default)
final strictSchema = Ack.object({
  'id': Ack.string(),
});

strictSchema.safeParse({'id': '1', 'extra': 'value'}); // ❌

// Allow additional properties
final flexibleSchema = Ack.object({
  'id': Ack.string(),
}, additionalProperties: true);

flexibleSchema.safeParse({'id': '1', 'extra': 'allowed'}); // ✅

// Or use methods (strict is already the default)
final passthrough = baseSchema.passthrough(); // Allow extra properties
final strict = baseSchema.strict(); // Reject extra properties (already default)
=======
// Strict mode (default) - rejects additional properties
final strictSchema = Ack.object({
  'id': Ack.string(),
  'name': Ack.string(),
}); // additionalProperties: false is the default

strictSchema.safeParse({'id': '1', 'name': 'John', 'extra': 'value'}); // ❌ Fails

// Passthrough mode - allows additional properties
final flexibleSchema = Ack.object({
  'id': Ack.string(),
  'name': Ack.string(),
}, additionalProperties: true);

flexibleSchema.safeParse({'id': '1', 'name': 'John', 'extra': 'allowed'}); // ✅ Passes
```

#### Using Extension Methods

```dart
final baseSchema = Ack.object({
  'id': Ack.string(),
  'name': Ack.string(),
});

// Make strict (reject extra properties)
final strict = baseSchema.strict();
strict.safeParse({'id': '1', 'name': 'John', 'role': 'admin'}); // ❌ Fails

// Allow passthrough (accept extra properties)
final passthrough = baseSchema.passthrough();
passthrough.safeParse({'id': '1', 'name': 'John', 'role': 'admin'}); // ✅ Passes
>>>>>>> 07880bfa
```

**Common Use Cases:**

- **Strict mode**: API request validation, form validation where only known fields are allowed
- **Passthrough mode**: Working with dynamic data, gradual migration, or when extra metadata is acceptable

## Custom Validation

### Refinements

Add custom validation logic:

```dart
// Password confirmation
final passwordSchema = Ack.object({
  'password': Ack.string().minLength(8),
  'confirmPassword': Ack.string(),
}).refine(
  (data) => data['password'] == data['confirmPassword'],
  message: 'Passwords must match',
);

// Business logic validation
final orderSchema = Ack.object({
  'items': Ack.list(Ack.object({
    'price': Ack.double(),
    'quantity': Ack.integer(),
  })),
  'total': Ack.double(),
}).refine(
  (order) {
    final items = order['items'] as List;
    final calculatedTotal = items.fold<double>(0, (sum, item) {
      final itemMap = item as Map<String, Object?>;
      final price = itemMap['price'] as double;
      final qty = itemMap['quantity'] as int;
      return sum + (price * qty);
    });
    final total = order['total'] as double;
    return (calculatedTotal - total).abs() < 0.01;
  },
  message: 'Total must match sum of items',
);
```

### Transformations

Transform validated data:

```dart
// Transform to uppercase
final upperSchema = Ack.string().transform((s) => s?.toUpperCase() ?? '');

// Add computed fields
final userWithAgeSchema = Ack.object({
  'name': Ack.string(),
  'birthYear': Ack.integer(),
}).transform((data) {
  final birthYear = data!['birthYear'] as int;
  final age = DateTime.now().year - birthYear;
  return {...data, 'age': age};
});

// Type transformation
final dateSchema = Ack.string()
  .matches(r'\d{4}-\d{2}-\d{2}')
  .transform<DateTime>((s) => DateTime.parse(s!));
```

## Validation Result

The `safeParse()` method returns a `SchemaResult`:

```dart
final result = schema.safeParse(data);

// Check success
if (result.isOk) {
  final data = result.getOrThrow();
}

// Check failure
if (result.isFail) {
  final error = result.getError();
}

// Other methods
final data = result.getOrNull(); // null if failed
final data = result.getOrElse(() => defaultValue); // default if failed
```

*See the [Error Handling](./error-handling.mdx) guide for details on working with errors.*

## Next Steps

Explore related topics to deepen your understanding:

- **[Validation Rules](./validation.mdx)**: Master all built-in constraints and strict parsing
- **[Error Handling](./error-handling.mdx)**: Handle validation errors effectively
- **[Custom Validation](../guides/custom-validation.mdx)**: Create custom constraints and refinements
- **[JSON Serialization](./json-serialization.mdx)**: Validate and transform JSON data
- **[Common Recipes](../guides/common-recipes)**: See practical schema patterns<|MERGE_RESOLUTION|>--- conflicted
+++ resolved
@@ -308,25 +308,6 @@
 #### Using Constructor Parameter
 
 ```dart
-<<<<<<< HEAD
-// Disallow additional properties (default)
-final strictSchema = Ack.object({
-  'id': Ack.string(),
-});
-
-strictSchema.safeParse({'id': '1', 'extra': 'value'}); // ❌
-
-// Allow additional properties
-final flexibleSchema = Ack.object({
-  'id': Ack.string(),
-}, additionalProperties: true);
-
-flexibleSchema.safeParse({'id': '1', 'extra': 'allowed'}); // ✅
-
-// Or use methods (strict is already the default)
-final passthrough = baseSchema.passthrough(); // Allow extra properties
-final strict = baseSchema.strict(); // Reject extra properties (already default)
-=======
 // Strict mode (default) - rejects additional properties
 final strictSchema = Ack.object({
   'id': Ack.string(),
@@ -359,7 +340,6 @@
 // Allow passthrough (accept extra properties)
 final passthrough = baseSchema.passthrough();
 passthrough.safeParse({'id': '1', 'name': 'John', 'role': 'admin'}); // ✅ Passes
->>>>>>> 07880bfa
 ```
 
 **Common Use Cases:**
